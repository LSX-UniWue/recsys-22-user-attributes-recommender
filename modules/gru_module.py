from typing import Union, List, Dict, Optional

import torch

import pytorch_lightning as pl
import torch.nn as nn
<<<<<<< HEAD
import torch.nn.functional as F
from torch import Tensor
=======
>>>>>>> 21d9b96a

from data.datasets import ITEM_SEQ_ENTRY_NAME, TARGET_ENTRY_NAME
from models.gru.gru_model import GRUSeqItemRecommenderModel
from modules.util.module_util import get_padding_mask
from tokenization.tokenizer import Tokenizer


def _convert_target_for_multi_label_margin_loss(target: torch.Tensor,
                                                num_classes: int,
                                                pad_token_id: int
                                                ) -> torch.Tensor:
    converted_target = F.pad(target, (0, num_classes - target.size()[1]))
    converted_target[converted_target == pad_token_id] = -1
    return converted_target


class GRUModule(pl.LightningModule):

    def __init__(self,
                 model: GRUSeqItemRecommenderModel,
                 lr: float,
                 beta_1: float,
                 beta_2: float,
                 tokenizer: Tokenizer,
                 metrics: torch.nn.ModuleDict
                 ):

        super(GRUModule, self).__init__()

        self.model = model
        self.lr = lr
        self.beta_1 = beta_1
        self.beta_2 = beta_2
        self.tokenizer = tokenizer
        self.metrics = metrics

    def training_step(self,
                      batch: Dict[str, torch.Tensor],
                      batch_idx: int
                      ) -> Optional[Union[torch.Tensor, Dict[str, Union[torch.Tensor, float]]]]:
        input_seq = batch[ITEM_SEQ_ENTRY_NAME]
        target = batch[TARGET_ENTRY_NAME]
        padding_mask = get_padding_mask(input_seq, self.tokenizer, transposed=False, inverse=True)

        logits = self._forward(input_seq, padding_mask)

        loss_target = target
        if len(target.size()) == 1:
            loss_fnc = nn.CrossEntropyLoss()
        else:
            loss_fnc = nn.MultiLabelMarginLoss()
            loss_target = _convert_target_for_multi_label_margin_loss(target, len(self.tokenizer), self.tokenizer.pad_token_id)
        loss = loss_fnc(logits, loss_target)

        return {
            "loss": loss
        }

    def validation_step(self,
                        batch: Dict[str, torch.Tensor],
                        batch_idx: int
                        ) -> None:
        input_seq = batch[ITEM_SEQ_ENTRY_NAME]
        target = batch[TARGET_ENTRY_NAME]
        padding_mask = get_padding_mask(input_seq, self.tokenizer, transposed=False, inverse=True)

        logits = self._forward(input_seq, padding_mask)

        mask = None
        loss_target = target
        if len(target.size()) == 1:
            loss_func = nn.CrossEntropyLoss()
        else:
            # first calc the mask
            mask = ~ target.eq(self.tokenizer.pad_token_id)
            loss_func = nn.MultiLabelMarginLoss()

            # after calculating the mask, adapt the target
            loss_target = _convert_target_for_multi_label_margin_loss(target, len(self.tokenizer), self.tokenizer.pad_token_id)
        loss = loss_func(logits, loss_target)
        self.log("val_loss", loss, prog_bar=True)

        for name, metric in self.metrics.items():
            step_value = metric(logits, target, mask=mask)
            self.log(name, step_value, prog_bar=True)

    def validation_epoch_end(self,
                             outputs: Union[Dict[str, torch.Tensor], List[Dict[str, torch.Tensor]]]
                             ) -> None:
        for name, metric in self.metrics.items():
            self.log(name, metric.compute(), prog_bar=True)

    def test_step(self,
                  batch: Dict[str, torch.Tensor],
                  batch_idx: int
                  ):
        self.validation_step(batch, batch_idx)

    def test_epoch_end(self,
                       outputs: Union[Dict[str, torch.Tensor], List[Dict[str, torch.Tensor]]]
                       ):
        self.validation_epoch_end(outputs)

<<<<<<< HEAD
    def _forward(self, session, lengths):
        return self.model(session, lengths)
=======
    def _forward(self,
                 session,
                 lengths,
                 batch_idx
                 ):
        return self.model(session, lengths, batch_idx)
>>>>>>> 21d9b96a

    def configure_optimizers(self):
        return torch.optim.Adam(
            self.parameters(),
            lr=self.lr,
            betas=(self.beta_1, self.beta_2)
        )<|MERGE_RESOLUTION|>--- conflicted
+++ resolved
@@ -4,11 +4,7 @@
 
 import pytorch_lightning as pl
 import torch.nn as nn
-<<<<<<< HEAD
 import torch.nn.functional as F
-from torch import Tensor
-=======
->>>>>>> 21d9b96a
 
 from data.datasets import ITEM_SEQ_ENTRY_NAME, TARGET_ENTRY_NAME
 from models.gru.gru_model import GRUSeqItemRecommenderModel
@@ -112,17 +108,11 @@
                        ):
         self.validation_epoch_end(outputs)
 
-<<<<<<< HEAD
-    def _forward(self, session, lengths):
-        return self.model(session, lengths)
-=======
     def _forward(self,
                  session,
-                 lengths,
-                 batch_idx
+                 lengths
                  ):
-        return self.model(session, lengths, batch_idx)
->>>>>>> 21d9b96a
+        return self.model(session, lengths)
 
     def configure_optimizers(self):
         return torch.optim.Adam(
