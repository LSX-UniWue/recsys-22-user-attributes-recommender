--- conflicted
+++ resolved
@@ -35,22 +35,7 @@
                       batch: Dict[str, torch.Tensor],
                       batch_idx: int
                       ) -> Optional[Union[torch.Tensor, Dict[str, Union[torch.Tensor, float]]]]:
-        """
-        Performs a training step on a batch of sequences and returns the overall loss.
-
-        `batch` must be a dictionary containing the following entries:
-            * `data.datasets.ITEM_SEQ_ENTRY_NAME`: a tensor of size [BS x S] with the input sequences.
-            * `data.datasets.TARGET_ENTRY_NAME`: a tensor of size [BS] with the target items.
-
-        A padding mask will be calculated on the fly, based on the `self.tokenizer` of the module.
-
-        :param batch: a batch.
-        :param batch_idx: the batch number.
-
-        :return: A dictionary containing a single entry `loss` with the overall loss for this batch.
-        """
-
-        logits = self(batch, batch_idx)
+        input_seq = batch[ITEM_SEQ_ENTRY_NAME]
         target = batch[TARGET_ENTRY_NAME]
 
         loss = self._calc_loss(logits, target)
@@ -108,7 +93,6 @@
                   ):
         return self.validation_step(batch, batch_idx)
 
-<<<<<<< HEAD
     def test_epoch_end(self,
                        outputs: Union[Dict[str, torch.Tensor], List[Dict[str, torch.Tensor]]]
                        ):
@@ -133,13 +117,6 @@
         padding_mask = get_padding_mask(input_seq, self.tokenizer, transposed=False, inverse=True)
 
         return self.model(input_seq, padding_mask)
-=======
-    def _forward(self,
-                 session,
-                 lengths
-                 ):
-        return self.model(session, lengths)
->>>>>>> d69e4dc6
 
     def configure_optimizers(self):
         return torch.optim.Adam(
