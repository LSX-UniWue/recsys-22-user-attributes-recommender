from typing import Union, Dict, Optional

import torch.nn.functional as F

import pytorch_lightning as pl
import torch

from data.datasets import ITEM_SEQ_ENTRY_NAME, POSITIVE_SAMPLES_ENTRY_NAME, \
    NEGATIVE_SAMPLES_ENTRY_NAME, TARGET_ENTRY_NAME
from metrics.container.metrics_container import MetricsContainer

from models.rnn.rnn_model import RNNModel
from modules.metrics_trait import MetricsTrait
from modules.util.module_util import build_eval_step_return_dict, get_padding_mask
from tokenization.tokenizer import Tokenizer


# FIXME: maybe merge with RNNModule and make loss configurable
<<<<<<< HEAD
from utils.hyperparameter_utils import save_hyperparameters


class DreamModule(pl.LightningModule):
=======
class DreamModule(MetricsTrait, pl.LightningModule):
>>>>>>> e59b1fbb

    @save_hyperparameters
    def __init__(self,
                 model: RNNModel,
                 item_tokenizer: Tokenizer,
                 metrics: MetricsContainer,
                 learning_rate: float = 0.001,
                 weight_decay: float = 0.0
                 ):
        super().__init__()

        self.model = model

        self.item_tokenizer = item_tokenizer

        self.learning_rate = learning_rate
        self.weight_decay = weight_decay

<<<<<<< HEAD
        self.save_hyperparameters(self.hyperparameters)
=======
        self.metrics = metrics

    def get_metrics(self) -> MetricsContainer:
        return self.metrics
>>>>>>> e59b1fbb

    def training_step(self,
                      batch: Dict[str, torch.Tensor],
                      batch_idx: int
                      ) -> Optional[Union[torch.Tensor, Dict[str, Union[torch.Tensor, float]]]]:
        """
        Performs a training step on a batch of sequences and returns the overall loss.

        `batch` must be a dictionary containing the following entries:
            * `ITEM_SEQ_ENTRY_NAME`: a tensor of size (N, S, M),
            * `POSITIVE_SAMPLES_ENTRY_NAME`: a tensor of size (N, M) containing the next sequence items (pos examples)
            * `NEGATIVE_SAMPLES_ENTRY_NAME`: a tensor of size (N, M) containing a negative item (sampled)

        Where N is the batch size, S the max sequence length and M the max items per sequence step.

        :param batch: the batch
        :param batch_idx: the batch number.
        :return: the total loss
        """
        input_seq = batch[ITEM_SEQ_ENTRY_NAME]
        pos_items = batch[POSITIVE_SAMPLES_ENTRY_NAME]
        neg_items = batch[NEGATIVE_SAMPLES_ENTRY_NAME]

        padding_mask = get_padding_mask(input_seq, self.item_tokenizer)

        logits = self.model(input_seq, padding_mask)

        loss = self._calc_loss(logits, pos_items, neg_items)
        return {
            'loss': loss
        }

    def _calc_loss(self,
                   logit: torch.Tensor,
                   pos_items: torch.Tensor,
                   neg_items: torch.Tensor
                   ) -> torch.Tensor:
        # bpr FIXME: check
        # we only use the last position as target, because the rnn only encodes the complete sequence
        padding_mask = (~ pos_items.eq(self.tokenizer.pad_token_id)).max(-1).values.sum(-1) - 1
        target_mask = F.one_hot(padding_mask, num_classes=pos_items.size()[1]).to(torch.bool)

        pos_items = pos_items[target_mask]
        neg_items = neg_items[target_mask]
        pos_logits = logit.gather(1, pos_items)
        neg_logits = logit.gather(1, neg_items)

        mask = ~ pos_items.eq(self.item_tokenizer.pad_token_id)
        num_items = mask.sum()

        score = F.logsigmoid(pos_logits - neg_logits)
        score = score * mask

        return - score.sum() / num_items

    def validation_step(self,
                        batch: Dict[str, torch.Tensor],
                        batch_idx: int
                        ) -> Dict[str, torch.Tensor]:
        """
        Performs a validation step on a batch of sequences and returns the overall loss.

        `batch` must be a dictionary containing the following entries:
            * `ITEM_SEQ_ENTRY_NAME`: a tensor of size (N, S, M),
            * `TARGET_ENTRY_NAME`: a tensor of size (N, M) with the target items,

        A padding mask will be generated on the fly, and also the masking of items

        Where N is the batch size, S the max sequence length and M the max items per sequence step.

        :param batch: the batch
        :param batch_idx: the batch number.
        :return: A dictionary with entries according to `build_eval_step_return_dict`.
        """
        input_seq = batch[ITEM_SEQ_ENTRY_NAME]
        targets = batch[TARGET_ENTRY_NAME]

        padding_mask = get_padding_mask(input_seq, self.item_tokenizer)
        prediction = self.model(input_seq, padding_mask)

        mask = ~ targets.eq(self.item_tokenizer.pad_token_id)
        return build_eval_step_return_dict(input_seq, prediction, targets, mask=mask)

    def configure_optimizers(self):
        return torch.optim.Adam(
            self.parameters(),
            lr=self.learning_rate,
            weight_decay=self.weight_decay
        )<|MERGE_RESOLUTION|>--- conflicted
+++ resolved
@@ -16,14 +16,10 @@
 
 
 # FIXME: maybe merge with RNNModule and make loss configurable
-<<<<<<< HEAD
 from utils.hyperparameter_utils import save_hyperparameters
 
 
-class DreamModule(pl.LightningModule):
-=======
 class DreamModule(MetricsTrait, pl.LightningModule):
->>>>>>> e59b1fbb
 
     @save_hyperparameters
     def __init__(self,
@@ -42,14 +38,12 @@
         self.learning_rate = learning_rate
         self.weight_decay = weight_decay
 
-<<<<<<< HEAD
+        self.metrics = metrics
+
         self.save_hyperparameters(self.hyperparameters)
-=======
-        self.metrics = metrics
 
     def get_metrics(self) -> MetricsContainer:
         return self.metrics
->>>>>>> e59b1fbb
 
     def training_step(self,
                       batch: Dict[str, torch.Tensor],
