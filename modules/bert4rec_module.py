--- conflicted
+++ resolved
@@ -68,10 +68,18 @@
                                         transposed=True)
 
         # call the model
-<<<<<<< HEAD
-        prediction_scores = self.model(input_seq, padding_mask=padding_mask)
-
-        if len(input_seq.size()) > 2:
+        prediction_logits = self.model(input_seq, padding_mask=padding_mask)
+
+        masked_lm_loss = self._calc_loss(prediction_logits, target)
+        return {
+            'loss': masked_lm_loss
+        }
+
+    def _calc_loss(self,
+                   prediction_logits: torch.Tensor,
+                   target: torch.Tensor
+                   ) -> float:
+        if len(target.size()) > 1:
             pos_weight = torch.ones(len(self.tokenizer), dtype=torch.float, device=prediction_scores.device)
             pos_weight[self.tokenizer.get_special_token_ids()] = 0.0
             loss_func = nn.BCEWithLogitsLoss(pos_weight=pos_weight)
@@ -79,30 +87,14 @@
             # (which is set to be ignored, see pos_weights; padding token is a special token)
             target[target == CROSS_ENTROPY_IGNORE_INDEX] = self.tokenizer.pad_token_id
             # than convert the targets to a multi one hot encoding
-            targets = torch.zeros(prediction_scores.size(), device=target.device).scatter_(2, target, 1.)
+            targets = torch.zeros(prediction_logits.size(), device=target.device).scatter_(2, target, 1.)
             targets = targets.squeeze(0)
             targets = targets.float()
-            masked_lm_loss = loss_func(prediction_scores, targets)
-        else:
-            loss_func = nn.CrossEntropyLoss(ignore_index=CROSS_ENTROPY_IGNORE_INDEX)
-            flatten_predictions = prediction_scores.view(-1, len(self.tokenizer))
-            flatten_targets = torch.flatten(target)
-            masked_lm_loss = loss_func(flatten_predictions, flatten_targets)
-=======
-        prediction_logit = self.model(input_seq, padding_mask=padding_mask)
->>>>>>> a081a125
-
-        masked_lm_loss = self._calc_loss(prediction_logit, target)
-        return {
-            'loss': masked_lm_loss
-        }
-
-    def _calc_loss(self,
-                   prediction_logit: torch.Tensor,
-                   target: torch.Tensor
-                   ) -> float:
+            return loss_func(prediction_logits, targets)
+
+        # handle single item per sequence step
         loss_func = nn.CrossEntropyLoss(ignore_index=CROSS_ENTROPY_IGNORE_INDEX)
-        flatten_predictions = prediction_logit.view(-1, len(self.tokenizer))
+        flatten_predictions = prediction_logits.view(-1, len(self.tokenizer))
         flatten_targets = torch.flatten(target)
         return loss_func(flatten_predictions, flatten_targets)
 
