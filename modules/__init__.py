--- conflicted
+++ resolved
@@ -1,5 +1,4 @@
 from modules.constants import LOG_KEY_VALIDATION_LOSS, LOG_KEY_TEST_LOSS, LOG_KEY_TRAINING_LOSS
-from modules.cosrec_module import CosRecModule
 from modules.sas_rec_module import SASRecModule
 from modules.bert4rec_module import BERT4RecModule
 from modules.caser_module import CaserModule
@@ -11,11 +10,7 @@
     "BERT4RecModule",
     "SASRecModule",
     "CaserModule",
-<<<<<<< HEAD
-    "CosRecModule"
-=======
     "HGNModule",
->>>>>>> ca849eef
     "LOG_KEY_VALIDATION_LOSS",
     "LOG_KEY_TEST_LOSS",
     "LOG_KEY_TRAINING_LOSS"
