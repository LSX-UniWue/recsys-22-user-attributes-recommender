from typing import Union, Dict, Optional

import torch

import pytorch_lightning as pl
from torch import nn

from data.datasets import ITEM_SEQ_ENTRY_NAME, TARGET_ENTRY_NAME, POSITIVE_SAMPLES_ENTRY_NAME, NEGATIVE_SAMPLES_ENTRY_NAME
from losses.sasrec.sas_rec_losses import SASRecBinaryCrossEntropyLoss
from metrics.container.metrics_container import MetricsContainer
from modules.metrics_trait import MetricsTrait
from modules.util.module_util import get_padding_mask, build_eval_step_return_dict
from models.sasrec.sas_rec_model import SASRecModel
from tokenization.tokenizer import Tokenizer


class SASRecModule(MetricsTrait, pl.LightningModule):
    """
    the module for the SASRec model
    """

    def __init__(self,
                 model: SASRecModel,
                 learning_rate: float,
                 beta_1: float,
                 beta_2: float,
                 tokenizer: Tokenizer,
<<<<<<< HEAD
=======
                 batch_first: bool,
                 metrics: MetricsContainer
>>>>>>> 31ed6b3a
                 ):
        """
        inits the SASRec module
        :param model: the model to train
        :param learning_rate: the learning rate
        :param beta_1: the beta1 of the adam optimizer
        :param beta_2: the beta2 of the adam optimizer
        :param tokenizer: the tokenizer
<<<<<<< HEAD
=======
        :param batch_first: True iff the dataloader returns batch_first tensors
        :param metrics: metrics to compute on validation/test
>>>>>>> 31ed6b3a
        """
        super().__init__()
        self.model = model

        self.learning_rate = learning_rate
        self.beta_1 = beta_1
        self.beta_2 = beta_2
        self.tokenizer = tokenizer
<<<<<<< HEAD
=======
        self.batch_first = batch_first
        self.metrics = metrics

    def get_metrics(self) -> MetricsContainer:
        return self.metrics
>>>>>>> 31ed6b3a

    def training_step(self,
                      batch: Dict[str, torch.Tensor],
                      batch_idx: int
                      ) -> Optional[Union[torch.Tensor, Dict[str, Union[torch.Tensor, float]]]]:
        """
        Performs a training step on a batch of sequences and returns the overall loss.

        `batch` must be a dictionary containing the following entries:
            * `ITEM_SEQ_ENTRY_NAME`: a tensor of size (N, S),
            * `POSITIVE_SAMPLES_ENTRY_NAME`: a tensor of size (N) containing the next sequence items (pos examples),
            * `NEGATIVE_SAMPLES_ENTRY_NAME`: a tensor of size (N) containing a negative item (sampled)

        Where N is the batch size and S the max sequence length.

        A padding mask will be generated on the fly, and also the masking of items

        :param batch: the batch
        :param batch_idx: the batch number.
        :return: the total loss
        """

        input_seq = batch[ITEM_SEQ_ENTRY_NAME]
        pos = batch[POSITIVE_SAMPLES_ENTRY_NAME]
        neg = batch[NEGATIVE_SAMPLES_ENTRY_NAME]

        padding_mask = get_padding_mask(input_seq, self.tokenizer, transposed=False, inverse=True)

        pos_logits, neg_logits = self.model(input_seq, pos, neg_items=neg, padding_mask=padding_mask)

        loss_func = SASRecBinaryCrossEntropyLoss()
        loss = loss_func(pos_logits, neg_logits, mask=padding_mask)
        # TODO: check: the original code
        # (https://github.com/kang205/SASRec/blob/641c378fcfac265ea8d1e5fe51d4d53eb892d1b4/model.py#L92)
        # adds regularization losses, but they are empty, as far as I can see (dzo)

        return {
            "loss": loss
        }

    def validation_step(self,
                        batch: Dict[str, torch.Tensor],
                        batch_idx: int
                        ) -> Dict[str, torch.Tensor]:
        """
        Performs a validation step on a batch of sequences and returns the overall loss.

        `batch` must be a dictionary containing the following entries:
            * `ITEM_SEQ_ENTRY_NAME`: a tensor of size (N, S),
            * `TARGET_ENTRY_NAME`: a tensor of size (N) containing the next item of the provided sequence

        Where N is the batch size and S the max sequence length.

        A padding mask will be generated on the fly, and also the masking of items

        :param batch: the batch
        :param batch_idx: the batch number.
        :return: A dictionary with entries according to `build_eval_step_return_dict`.
        """
        input_seq = batch[ITEM_SEQ_ENTRY_NAME]
        targets = batch[TARGET_ENTRY_NAME]

        batch_size = input_seq.size()[0]

        # calc the padding mask
        padding_mask = get_padding_mask(input_seq, self.tokenizer, transposed=False, inverse=True)

        # provide items that the target item will be ranked against
        # TODO (AD) refactor this into a composable class to allow different strategies for item selection
        device = input_seq.device
        items_to_rank = torch.as_tensor(self.tokenizer.get_vocabulary().ids(), dtype=torch.long, device=device)
        items_to_rank = items_to_rank.repeat([batch_size, 1])

        prediction = self.model(input_seq, items_to_rank, padding_mask=padding_mask)
        prediction = prediction

        return build_eval_step_return_dict(input_seq, prediction, targets)

    def test_step(self, batch, batch_idx):
        return self.validation_step(batch, batch_idx)

    def configure_optimizers(self):
        return torch.optim.Adam(self.parameters(),
                                lr=self.learning_rate,
                                betas=(self.beta_1, self.beta_2))<|MERGE_RESOLUTION|>--- conflicted
+++ resolved
@@ -3,7 +3,6 @@
 import torch
 
 import pytorch_lightning as pl
-from torch import nn
 
 from data.datasets import ITEM_SEQ_ENTRY_NAME, TARGET_ENTRY_NAME, POSITIVE_SAMPLES_ENTRY_NAME, NEGATIVE_SAMPLES_ENTRY_NAME
 from losses.sasrec.sas_rec_losses import SASRecBinaryCrossEntropyLoss
@@ -25,11 +24,7 @@
                  beta_1: float,
                  beta_2: float,
                  tokenizer: Tokenizer,
-<<<<<<< HEAD
-=======
-                 batch_first: bool,
                  metrics: MetricsContainer
->>>>>>> 31ed6b3a
                  ):
         """
         inits the SASRec module
@@ -38,11 +33,7 @@
         :param beta_1: the beta1 of the adam optimizer
         :param beta_2: the beta2 of the adam optimizer
         :param tokenizer: the tokenizer
-<<<<<<< HEAD
-=======
-        :param batch_first: True iff the dataloader returns batch_first tensors
         :param metrics: metrics to compute on validation/test
->>>>>>> 31ed6b3a
         """
         super().__init__()
         self.model = model
@@ -51,14 +42,10 @@
         self.beta_1 = beta_1
         self.beta_2 = beta_2
         self.tokenizer = tokenizer
-<<<<<<< HEAD
-=======
-        self.batch_first = batch_first
         self.metrics = metrics
 
     def get_metrics(self) -> MetricsContainer:
         return self.metrics
->>>>>>> 31ed6b3a
 
     def training_step(self,
                       batch: Dict[str, torch.Tensor],
