--- conflicted
+++ resolved
@@ -340,13 +340,8 @@
 
 def build_standard_trainer(config: providers.Configuration) -> providers.Singleton:
     checkpoint = build_standard_model_checkpoint(config)
-<<<<<<< HEAD
-    logger = build_standard_tensorboard_logger_provider(config)
-    logging_callbacks = build_standard_logging_callbacks_provider(config.module)
-=======
     logger = select_and_build_logger_provider(config)
     logging_callbacks = build_standard_logging_callbacks_provider(config.module.metrics)
->>>>>>> 14487c25
 
     trainer_config = config.trainer
     return providers.Singleton(
@@ -381,7 +376,6 @@
     )
 
 
-<<<<<<< HEAD
 def build_sampled_metrics_provider(config: providers.ConfigurationOption
                                    ) -> providers.Singleton:
     return providers.Singleton(
@@ -390,16 +384,6 @@
     )
 
 
-def build_standard_tensorboard_logger_provider(config: providers.Configuration) -> providers.Singleton:
-    log_dir = providers.Singleton(Path,
-                                  config.trainer.default_root_dir,
-                                  "logs")
-    return providers.Singleton(
-        TensorBoardLogger,
-        save_dir=log_dir,
-        name=config.trainer.experiment_name
-    )
-=======
 def select_and_build_logger_provider(config: providers.Configuration) -> providers.Singleton:
     def build_provider(logger_type: str, config: Dict[str, Any]):
         # for now default to tensorboard
@@ -421,7 +405,6 @@
     tracking_uri = config["trainer"]["logger"]["tracking_uri"]
 
     return MLFlowLogger(experiment_name=experiment_name, tracking_uri=tracking_uri)
->>>>>>> 14487c25
 
 
 def build_standard_logging_callbacks_provider(config) -> providers.List:
