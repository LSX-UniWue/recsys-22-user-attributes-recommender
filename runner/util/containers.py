--- conflicted
+++ resolved
@@ -90,20 +90,11 @@
 
 def _build_pos_neg_model_processors() -> Dict[str, Any]:
     processors = DEFAULT_PROCESSORS.copy()
-<<<<<<< HEAD
     processors.append(
         {
             'pos_neg_sampler': {}
         })
 
-=======
-    processors.append({
-            'pos_neg_sampler': {
-                                    'pos_neg_sampling': True
-                                }
-        }
-    )
->>>>>>> 31ed6b3a
     return {
         'datasets': {
             'train': _build_default_dataset_config(shuffle=True, processors=processors)
@@ -269,13 +260,8 @@
         learning_rate=module_config.learning_rate,
         beta_1=module_config.beta_1,
         beta_2=module_config.beta_2,
-<<<<<<< HEAD
-        tokenizer=tokenizer
-=======
         tokenizer=tokenizer,
-        batch_first=module_config.batch_first,
         metrics=metrics_container
->>>>>>> 31ed6b3a
     )
 
     train_dataset_config = config.datasets.train
