--- conflicted
+++ resolved
@@ -12,12 +12,6 @@
 from pytorch_lightning import seed_everything, Callback
 from pytorch_lightning.utilities import cloud_io
 
-<<<<<<< HEAD
-from runner.util.builder import TrainerBuilder, LoggerBuilder, CallbackBuilder
-from runner.util.containers import BERT4RecContainer, CaserContainer, SASRecContainer, NarmContainer, RNNContainer, \
-    PopContainer, MarkovContainer, SessionPopContainer
-from runner.util.containers import DreamContainer
-=======
 from init.config import Config
 from init.container import Container
 from init.context import Context
@@ -28,31 +22,10 @@
 from init.templating.template_engine import TemplateEngine
 from init.templating.template_processor import TemplateProcessor
 from init.trainer_builder import CallbackBuilder
->>>>>>> 7497371b
 
 app = typer.Typer()
 
 
-<<<<<<< HEAD
-# TODO: introduce a subclass for all container configurations?
-def build_container(model_id: str, config_file: str) -> containers.DeclarativeContainer:
-    container = {
-        'bert4rec': BERT4RecContainer(),
-        'sasrec': SASRecContainer(),
-        'caser': CaserContainer(),
-        "narm": NarmContainer(),
-        "rnn": RNNContainer(),
-        'dream': DreamContainer(),
-        'pop': PopContainer(),
-        'session_pop': SessionPopContainer(),
-        'markov': MarkovContainer()
-    }[model_id]
-    container.config.from_yaml(config_file)
-    return container
-
-
-=======
->>>>>>> 7497371b
 # FIXME: progress bar is not logged :(
 def _config_logging(config: Dict[str, Any]
                     ) -> None:
