--- conflicted
+++ resolved
@@ -1,18 +1,5 @@
 from typing import List
 
-<<<<<<< HEAD
-from asme.models.caser.caser_model import UserEmbeddingConcatModifier, CaserProjectionLayer
-from asme.models.common.components.sequence_embedding import SequenceElementsEmbeddingComponent
-from asme.models.common.layers.data.sequence import EmbeddedElementsSequence, SequenceRepresentation
-from asme.models.common.layers.layers import IdentitySequenceRepresentationModifierLayer
-from asme.models.common.layers.util_layers import get_activation_layer
-from asme.models.sequence_recommendation_model import SequenceRecommenderModel, SequenceRepresentationLayer
-
-from data.datasets import USER_ENTRY_NAME
-
-
-class CosRecSequenceRepresentationLayer(SequenceRepresentationLayer):
-=======
 from asme.models.common.components.representation_modifier.user_embedding_concat_modifier import \
     UserEmbeddingConcatModifier
 from asme.models.common.components.projection.sparse_projection_component import SparseProjectionComponent
@@ -22,80 +9,6 @@
 from asme.models.sequence_recommendation_model import SequenceRecommenderModel
 
 from data.datasets import USER_ENTRY_NAME
-
-
-class CosRecModel(SequenceRecommenderModel):
-    """
-    A 2D CNN for sequential Recommendation.
-    Based on paper "CosRec: 2D Convolutional Neural Networks for Sequential Recommendation" which can be found at
-    https://dl.acm.org/doi/10.1145/3357384.3358113.
-    Original code used for this model is available at: https://github.com/zzxslp/CosRec.
-
-    Args:
-        user_vocab_size: number of users.
-        item_vocab_size: number of items.
-        max_seq_length: length of sequence, Markov order.
-        embed_dim: dimensions for user and item embeddings. (latent dimension in paper)
-        block_num: number of cnn blocks. (convolutional layers??)
-        block_dim: the dimensions for each block. len(block_dim)==block_num -> List
-        fc_dim: dimension of the first fc layer, mainly for dimension reduction after CNN.
-        activation_function: type of activation functions (string) to use for the output fcn
-        dropout: dropout ratio.
-    """
->>>>>>> 49dad1bc
-
-    def __init__(self,
-                 embedding_size: int,
-                 block_num: int,
-                 block_dim: List[int],
-                 fc_dim: int,
-                 activation_function: str,
-<<<<<<< HEAD
-                 dropout: float):
-        super().__init__()
-
-        # TODO: why do we need the block_num parameter?
-        assert len(block_dim) == block_num
-
-        # build cnn block
-        block_dim.insert(0, 2 * embedding_size)  # adds first input dimension of first cnn block
-        # holds submodules in a list
-        self.cnnBlock = nn.ModuleList(CNNBlock(block_dim[i], block_dim[i + 1]) for i in range(block_num))
-        self.avg_pool = nn.AdaptiveAvgPool2d((1, 1))
-
-        self.cnn_out_dim = block_dim[-1]  # dimension of output of last cnn block
-
-        # dropout and fc layer
-        self.dropout = nn.Dropout(dropout)
-        self.fc1 = nn.Linear(self.cnn_out_dim, fc_dim)
-        self.activation_function = get_activation_layer(activation_function)
-
-    def forward(self, embedded_sequence: EmbeddedElementsSequence) -> SequenceRepresentation:
-        sequence = embedded_sequence.embedded_sequence
-        sequence_shape = sequence.size()
-
-        batch_size = sequence_shape[0]
-        max_sequence_length = sequence_shape[1]
-        # cast all item embeddings pairs against each other
-        item_i = torch.unsqueeze(sequence, 1)  # (N, 1, S, D)
-        item_i = item_i.repeat(1, max_sequence_length, 1, 1)  # (N, S, S, D)
-        item_j = torch.unsqueeze(sequence, 2)  # (N, S, 1, D)
-        item_j = item_j.repeat(1, 1, max_sequence_length, 1)  # (N, S, S, D)
-        all_embed = torch.cat([item_i, item_j], 3)  # (N, S, S, 2*D)
-        out = all_embed.permute(0, 3, 1, 2)  # (N, 2 * D, S, S)
-
-        # 2D CNN
-        for cnn_block in self.cnnBlock:
-            out = cnn_block(out)
-
-        out = self.avg_pool(out).reshape(batch_size, self.cnn_out_dim)  # (N, C_O)
-        out = out.squeeze(-1).squeeze(-1)
-
-        # apply fc and dropout
-        out = self.activation_function(self.fc1(out))  # (N, F_D)
-        representation = self.dropout(out)
-
-        return SequenceRepresentation(representation)
 
 
 class CosRecModel(SequenceRecommenderModel):
@@ -135,31 +48,6 @@
                                                             embedding_size=embed_dim,
                                                             pooling_type=embedding_pooling_type)
 
-        seq_rep_layer = CosRecSequenceRepresentationLayer(embed_dim, block_num, block_dim, fc_dim, activation_function,
-                                                          dropout)
-        mod_layer = UserEmbeddingConcatModifier(user_vocab_size, embed_dim) if user_present else IdentitySequenceRepresentationModifierLayer()
-
-        repesentation_size = fc_dim + embed_dim if user_present else fc_dim
-
-        projection_layer = CaserProjectionLayer(item_vocab_size, repesentation_size)
-
-        super().__init__(item_embedding, seq_rep_layer, mod_layer, projection_layer)
-
-        # user and item embeddings
-        item_embedding.elements_embedding.get_weight().data.normal_(0, 1.0 / embed_dim)
-
-    def optional_metadata_keys(self) -> List[str]:
-        return [USER_ENTRY_NAME]
-=======
-                 dropout: float,
-                 embedding_pooling_type: str = None
-                 ):
-        user_present = user_vocab_size != 0
-
-        item_embedding = SequenceElementsEmbeddingComponent(vocabulary_size=item_vocab_size,
-                                                            embedding_size=embed_dim,
-                                                            pooling_type=embedding_pooling_type)
-
         seq_rep_layer = CosRecSequenceRepresentationComponent(embed_dim, block_num, block_dim, fc_dim, activation_function,
                                                               dropout)
         if user_present:
@@ -168,7 +56,6 @@
             mod_layer = IdentitySequenceRepresentationModifierLayer()
 
         representation_size = fc_dim + embed_dim if user_present else fc_dim
->>>>>>> 49dad1bc
 
         projection_layer = SparseProjectionComponent(item_vocab_size, representation_size)
 
@@ -177,13 +64,5 @@
         # user and item embeddings
         item_embedding.elements_embedding.get_weight().data.normal_(0, 1.0 / embed_dim)
 
-<<<<<<< HEAD
-    def forward(self,
-                x: torch.Tensor
-                ) -> torch.Tensor:
-        out = self.relu(self.batch_norm1(self.conv1(x)))
-        return self.relu(self.batch_norm2(self.conv2(out)))
-=======
     def optional_metadata_keys(self) -> List[str]:
-        return [USER_ENTRY_NAME]
->>>>>>> 49dad1bc
+        return [USER_ENTRY_NAME]