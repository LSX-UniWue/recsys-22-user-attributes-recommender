from pathlib import Path

from asme.core.init.context import Context
from asme.data.datamodule.config import DatasetPreprocessingConfig, PreprocessingConfigProvider
from asme.data.datamodule.converters import YooChooseConverter, Movielens1MConverter, ExampleConverter, \
    Movielens20MConverter, AmazonConverter, SteamConverter
from asme.data.datamodule.preprocessing.action import PREFIXES_KEY, DELIMITER_KEY, INPUT_DIR_KEY, OUTPUT_DIR_KEY
from asme.data.datamodule.preprocessing.csv import ConvertToCsv
from asme.data.datamodule.preprocessing.template import build_ratio_split, build_leave_one_out_split, \
    build_leave_percentage_out_split
from asme.data.datamodule.registry import register_preprocessing_config_provider
from asme.data.datamodule.unpacker import Unzipper
from asme.data.datasets.sequence import MetaInformation

"""
This file includes the definitions of all preprocessing steps that ASME should execute for any of the datasets included.

Generally, ASME will generate three types of splits for each dataset: 
- Ratio split:                      The data is split by session into three sets for training, validation and testing.
- Leave-One-Out (LOO) split:        The data is split intra-session, i.e. a session of n items is decomposed into a 
                                    n - 2 item training session, a 1 item validation and a 1 item test session. 
- Leave-Percentage-Out (LPO) split: Similar to the LOO split, the data is partioned intra-session. Specifically, the 
                                    first t% of each session is used for training, the next v% for validation and the 
                                    final (1 - t - v)% for testing. 

For each split, ASME will generate the necessary indices, vocabularies and popularities separately. The indices 
ususally include: 
- A session index which indicates the start byte and length of each session. In the case of a Ratio 
    split, three separate indices are generated for each split. 
- A next-item index which contains the start and end indices of every sub-session of each session as well as the
    corresponding target item index.
- A leave-one-out index which contains the start and end indices of every sub-session that is used for training as
    well as the corresponding target item index.
- A sliding-window index which can be used to train models using sliding windows of varying size. 

Each dataset preprocessing config can be customized by passing appropriate arguments to the functions via the config. 
These config parameters should have the same name as the function parameter and have to be placed into the 
`preprocessing` entry of the `datamodule` configuration entry.

Usually each preprocessing config has some dataset specific properties such as the extraction directory or output 
directory.
These are required and will result in a crash if not set via the config.
Additionally, each split can be configured independently via the following parameters (these are optional and have 
defaults given in the `register_preprocessing_config_provider` call after each preprocessing definition):

- Ratio split:
    - ratio_split_min_item_feedback:        The minimum number of interactions necessary for an item to be kept in the dataset.
    - ratio_split_min_sequence_length:      The minimum number of interactions in a session for it to be kept in the dataset.
    - ratio_split_train_percentage:         The fraction of session to (approximately) include into the training set.
    - ratio_split_validation_percentage:    The fraction of session to (approximately) include into the validation set.
    - ratio_split_test_percentage:          The fraction of session to (approximately) include into the test set.
    - ratio_split_window_markov_length:     The size of the sliding window that is used to extract samples from each session.
    - ratio_split_window_target_length:     The size of the sliding window that is used to extract targets from each session.
    - ratio_split_session_end_offset:       The distance between the session end and the last position for the sliding window.
    
- Leave-One-Out split:
    - loo_split_min_item_feedback:      The minimum number of interactions necessary for an item to be kept in the dataset.
    - loo_split_min_sequence_length:    The minimum number of interactions in a session for it to be kept in the dataset.
    
- Leave-Percentage-Out split:
    - lpo_split_min_item_feedback:      The minimum number of interactions necessary for an item to be kept in the dataset.
    - lpo_split_min_sequence_length:    The minimum number of interactions in a session for it to be kept in the dataset. 
    - lpo_split_train_percentage:       The fraction of session to (approximately) include into the training set. 
    - lpo_split_validation_percentage:  The fraction of session to (approximately) include into the validation set. 
    - lpo_split_test_percentage:        The fraction of session to (approximately) include into the test set. 
    - lpo_split_min_train_length:       The minimum size of each session in the training set. 
    - lpo_split_min_validation_length:  The minimum size of each session in the validation set. 
    - lpo_split_min_test_length:        The minimum size of each session in the test set. 

In order to register a preprocessing configuration provider yourself, you can use the 
`register_preprocessing_config_provider` function. When called, ASME will register your provider using the name and 
default values you provided. 
You can then use your provider by simply specifying its name as in the `dataset` parameter of the `datamodule` entry
in the configuration file.
"""


def get_ml_1m_preprocessing_config(
        # General parameters
        output_directory: str,
        extraction_directory: str,
        # Ratio split parameters
        ratio_split_min_item_feedback: int,
        ratio_split_min_sequence_length: int,
        ratio_split_train_percentage: float,
        ratio_split_validation_percentage: float,
        ratio_split_test_percentage: float,
        ratio_split_window_markov_length: int,
        ratio_split_window_target_length: int,
        ratio_split_session_end_offset: int,
        # Leave one out split parameters
        loo_split_min_item_feedback: int,
        loo_split_min_sequence_length: int,
        # Leave percentage out split parameters
        lpo_split_min_item_feedback: int,
        lpo_split_min_sequence_length: int,
        lpo_split_train_percentage: float,
        lpo_split_validation_percentage: float,
        lpo_split_test_percentage: float,
        lpo_split_min_train_length: int,
        lpo_split_min_validation_length: int,
        lpo_split_min_test_length: int,
) -> DatasetPreprocessingConfig:
    prefix = "ml-1m"
    context = Context()
    context.set(PREFIXES_KEY, [prefix])
    context.set(DELIMITER_KEY, "\t")
    context.set(INPUT_DIR_KEY, Path(extraction_directory))
    context.set(OUTPUT_DIR_KEY, Path(output_directory))

    columns = [MetaInformation("rating", type="int", run_tokenization=False),
               MetaInformation("gender", type="str"),
               MetaInformation("age", type="int", run_tokenization=False),
               MetaInformation("occupation", type="str"),
               MetaInformation("zip", type="str"),
               MetaInformation("title", type="str"),
               MetaInformation("year", type="str", run_tokenization=False),
               MetaInformation("genres", type="str", configs={"delimiter": "|"})]

    item_column = MetaInformation("item", column_name="title", type="str")
    min_item_feedback_column = "movieId"
    min_sequence_length_column = "userId"
    session_key = ["userId"]

    ratio_split_action = build_ratio_split(columns, prefix, ratio_split_min_item_feedback, min_item_feedback_column,
                                           ratio_split_min_sequence_length, min_sequence_length_column,
                                           session_key, [item_column], ratio_split_train_percentage,
                                           ratio_split_validation_percentage, ratio_split_test_percentage,
                                           ratio_split_window_markov_length, ratio_split_window_target_length,
                                           ratio_split_session_end_offset)

    leave_one_out_split_action = build_leave_one_out_split(columns, prefix, loo_split_min_item_feedback,
                                                           min_item_feedback_column,
                                                           loo_split_min_sequence_length, min_sequence_length_column,
                                                           session_key, item_column, [item_column])

    leave_percentage_out_split_action = build_leave_percentage_out_split(columns, prefix, lpo_split_min_item_feedback,
                                                                         min_item_feedback_column,
                                                                         lpo_split_min_sequence_length,
                                                                         min_sequence_length_column,
                                                                         session_key, item_column, [item_column],
                                                                         lpo_split_train_percentage,
                                                                         lpo_split_validation_percentage,
                                                                         lpo_split_test_percentage,
                                                                         lpo_split_min_train_length,
                                                                         lpo_split_min_validation_length,
                                                                         lpo_split_min_test_length)

    preprocessing_actions = [ConvertToCsv(Movielens1MConverter()),
                             ratio_split_action, leave_one_out_split_action,
                             leave_percentage_out_split_action]

    return DatasetPreprocessingConfig(prefix,
                                      "http://files.grouplens.org/datasets/movielens/ml-1m.zip",
                                      Path(output_directory),
                                      Unzipper(Path(extraction_directory)),
                                      preprocessing_actions,
                                      context)


register_preprocessing_config_provider("ml-1m",
                                       PreprocessingConfigProvider(get_ml_1m_preprocessing_config,
                                                                   output_directory="./ml-1m",
                                                                   extraction_directory="./tmp/ml-1m",
                                                                   ratio_split_min_item_feedback=4,
                                                                   ratio_split_min_sequence_length=4,
                                                                   ratio_split_train_percentage=0.8,
                                                                   ratio_split_validation_percentage=0.1,
                                                                   ratio_split_test_percentage=0.1,
                                                                   ratio_split_window_markov_length=3,
                                                                   ratio_split_window_target_length=3,
                                                                   ratio_split_session_end_offset=0,
                                                                   # Leave one out split parameters
                                                                   loo_split_min_item_feedback=4,
                                                                   loo_split_min_sequence_length=4,
                                                                   # Leave percentage out split parameters
                                                                   lpo_split_min_item_feedback=4,
                                                                   lpo_split_min_sequence_length=4,
                                                                   lpo_split_train_percentage=0.8,
                                                                   lpo_split_validation_percentage=0.1,
                                                                   lpo_split_test_percentage=0.1,
                                                                   lpo_split_min_train_length=2,
                                                                   lpo_split_min_validation_length=1,
                                                                   lpo_split_min_test_length=1
                                                                   ))


def get_ml_20m_preprocessing_config(
        # General parameters
        output_directory: str,
        extraction_directory: str,
        # Ratio split parameters
        ratio_split_min_item_feedback: int,
        ratio_split_min_sequence_length: int,
        ratio_split_train_percentage: float,
        ratio_split_validation_percentage: float,
        ratio_split_test_percentage: float,
        ratio_split_window_markov_length: int,
        ratio_split_window_target_length: int,
        ratio_split_session_end_offset: int,
        # Leave one out split parameters
        loo_split_min_item_feedback: int,
        loo_split_min_sequence_length: int,
        # Leave percentage out split parameters
        lpo_split_min_item_feedback: int,
        lpo_split_min_sequence_length: int,
        lpo_split_train_percentage: float,
        lpo_split_validation_percentage: float,
        lpo_split_test_percentage: float,
        lpo_split_min_train_length: int,
        lpo_split_min_validation_length: int,
        lpo_split_min_test_length: int,
) -> DatasetPreprocessingConfig:
    prefix = "ml-20m"
    context = Context()
    context.set(PREFIXES_KEY, [prefix])
    context.set(DELIMITER_KEY, "\t")
    context.set(INPUT_DIR_KEY, Path(extraction_directory))
    context.set(OUTPUT_DIR_KEY, Path(output_directory))

    columns = [MetaInformation("rating", type="int", run_tokenization=False),
               MetaInformation("timestamp", type="str"),
               MetaInformation("title", type="str"),
               MetaInformation("genres", type="str", configs={"delimiter": "|"})]

    item_column = MetaInformation("item", column_name="title", type="str")
    min_item_feedback_column = "movieId"
    min_sequence_length_column = "userId"
    session_key = ["userId"]

    ratio_split_action = build_ratio_split(columns, prefix, ratio_split_min_item_feedback, min_item_feedback_column,
                                           ratio_split_min_sequence_length, min_sequence_length_column,
                                           session_key, [item_column], ratio_split_train_percentage,
                                           ratio_split_validation_percentage, ratio_split_test_percentage,
                                           ratio_split_window_markov_length, ratio_split_window_target_length,
                                           ratio_split_session_end_offset)

    leave_one_out_split_action = build_leave_one_out_split(columns, prefix, loo_split_min_item_feedback,
                                                           min_item_feedback_column,
                                                           loo_split_min_sequence_length, min_sequence_length_column,
                                                           session_key, item_column, [item_column])

    leave_percentage_out_split_action = build_leave_percentage_out_split(columns, prefix, lpo_split_min_item_feedback,
                                                                         min_item_feedback_column,
                                                                         lpo_split_min_sequence_length,
                                                                         min_sequence_length_column,
                                                                         session_key, item_column, [item_column],
                                                                         lpo_split_train_percentage,
                                                                         lpo_split_validation_percentage,
                                                                         lpo_split_test_percentage,
                                                                         lpo_split_min_train_length,
                                                                         lpo_split_min_validation_length,
                                                                         lpo_split_min_test_length)

    preprocessing_actions = [ConvertToCsv(Movielens20MConverter()),
                             ratio_split_action, leave_one_out_split_action,
                             leave_percentage_out_split_action]
    return DatasetPreprocessingConfig(prefix,
                                      "http://files.grouplens.org/datasets/movielens/ml-20m.zip",
                                      Path(output_directory),
                                      Unzipper(Path(extraction_directory)),
                                      preprocessing_actions,
                                      context)


register_preprocessing_config_provider("ml-20m",
                                       PreprocessingConfigProvider(get_ml_20m_preprocessing_config,
                                                                   output_directory="./ml-20m",
                                                                   extraction_directory="./tmp/ml-20m",
                                                                   ratio_split_min_item_feedback=4,
                                                                   ratio_split_min_sequence_length=4,
                                                                   ratio_split_train_percentage=0.8,
                                                                   ratio_split_validation_percentage=0.1,
                                                                   ratio_split_test_percentage=0.1,
                                                                   ratio_split_window_markov_length=3,
                                                                   ratio_split_window_target_length=3,
                                                                   ratio_split_session_end_offset=0,
                                                                   # Leave one out split parameters
                                                                   loo_split_min_item_feedback=4,
                                                                   loo_split_min_sequence_length=4,
                                                                   # Leave percentage out split parameters
                                                                   lpo_split_min_item_feedback=4,
                                                                   lpo_split_min_sequence_length=4,
                                                                   lpo_split_train_percentage=0.8,
                                                                   lpo_split_validation_percentage=0.1,
                                                                   lpo_split_test_percentage=0.1,
                                                                   lpo_split_min_train_length=2,
                                                                   lpo_split_min_validation_length=1,
                                                                   lpo_split_min_test_length=1
                                                                   ))


def get_amazon_preprocessing_config(
        # General parameters
        prefix: str,
        output_directory: str,
        input_directory: str,
        # Ratio split parameters
        ratio_split_min_item_feedback: int,
        ratio_split_min_sequence_length: int,
        ratio_split_train_percentage: float,
        ratio_split_validation_percentage: float,
        ratio_split_test_percentage: float,
        ratio_split_window_markov_length: int,
        ratio_split_window_target_length: int,
        ratio_split_session_end_offset: int,
        # Leave one out split parameters
        loo_split_min_item_feedback: int,
        loo_split_min_sequence_length: int,
        # Leave percentage out split parameters
        lpo_split_min_item_feedback: int,
        lpo_split_min_sequence_length: int,
        lpo_split_train_percentage: float,
        lpo_split_validation_percentage: float,
        lpo_split_test_percentage: float,
        lpo_split_min_train_length: int,
        lpo_split_min_validation_length: int,
        lpo_split_min_test_length: int,
) -> DatasetPreprocessingConfig:
    if prefix not in ["games", "beauty"]:
        raise KeyError("The only amazon datasets that are currently supported are 'games' and 'beauty'.")

    AMAZON_DOWNLOAD_URL_MAP = {
        "games": "http://snap.stanford.edu/data/amazon/productGraph/categoryFiles/reviews_Video_Games.json.gz",
        "beauty": "http://snap.stanford.edu/data/amazon/productGraph/categoryFiles/reviews_Beauty.json.gz"
    }

    AMAZON_ZIPPED_FILE_NAMES = {
        "games": "reviews_Video_Games.json.gz",
        "beauty": "reviews_Beauty.json.gz"
    }

    context = Context()
    context.set(PREFIXES_KEY, [prefix])
    context.set(DELIMITER_KEY, "\t")
    context.set(INPUT_DIR_KEY, Path(input_directory) / AMAZON_ZIPPED_FILE_NAMES[prefix])
    context.set(OUTPUT_DIR_KEY, Path(output_directory))

    columns = [MetaInformation("reviewer_id", type="str"),
               MetaInformation("product_id", type="str"),
               MetaInformation("timestamp", type="int", run_tokenization=False)]

    min_item_feedback_column = "product_id"
    min_sequence_length_column = "reviewer_id"
    session_key = ["reviewer_id"]
    item_column = MetaInformation("item", column_name="product_id", type="str")

    ratio_split_action = build_ratio_split(columns, prefix, ratio_split_min_item_feedback, min_item_feedback_column,
                                           ratio_split_min_sequence_length, min_sequence_length_column,
                                           session_key, [item_column], ratio_split_train_percentage,
                                           ratio_split_validation_percentage, ratio_split_test_percentage,
                                           ratio_split_window_markov_length, ratio_split_window_target_length,
                                           ratio_split_session_end_offset)

    leave_one_out_split_action = build_leave_one_out_split(columns, prefix, loo_split_min_item_feedback,
                                                           min_item_feedback_column,
                                                           loo_split_min_sequence_length, min_sequence_length_column,
                                                           session_key, item_column, [item_column])

    leave_percentage_out_split_action = build_leave_percentage_out_split(columns, prefix, lpo_split_min_item_feedback,
                                                                         min_item_feedback_column,
                                                                         lpo_split_min_sequence_length,
                                                                         min_sequence_length_column,
                                                                         session_key, item_column, [item_column],
                                                                         lpo_split_train_percentage,
                                                                         lpo_split_validation_percentage,
                                                                         lpo_split_test_percentage,
                                                                         lpo_split_min_train_length,
                                                                         lpo_split_min_validation_length,
                                                                         lpo_split_min_test_length)

    preprocessing_actions = [ConvertToCsv(AmazonConverter()),
                             ratio_split_action, leave_one_out_split_action,
                             leave_percentage_out_split_action]

    return DatasetPreprocessingConfig(prefix,
                                      AMAZON_DOWNLOAD_URL_MAP[prefix],
                                      Path(output_directory),
                                      None,
                                      preprocessing_actions,
                                      context)


register_preprocessing_config_provider("beauty",
                                       PreprocessingConfigProvider(get_amazon_preprocessing_config,
                                                                   prefix="beauty",
                                                                   output_directory="./beauty",
                                                                   ratio_split_min_item_feedback=4,
                                                                   ratio_split_min_sequence_length=4,
                                                                   ratio_split_train_percentage=0.8,
                                                                   ratio_split_validation_percentage=0.1,
                                                                   ratio_split_test_percentage=0.1,
                                                                   ratio_split_window_markov_length=3,
                                                                   ratio_split_window_target_length=3,
                                                                   ratio_split_session_end_offset=0,
                                                                   # Leave one out split parameters
                                                                   loo_split_min_item_feedback=4,
                                                                   loo_split_min_sequence_length=4,
                                                                   # Leave percentage out split parameters
                                                                   lpo_split_min_item_feedback=4,
                                                                   lpo_split_min_sequence_length=4,
                                                                   lpo_split_train_percentage=0.8,
                                                                   lpo_split_validation_percentage=0.1,
                                                                   lpo_split_test_percentage=0.1,
                                                                   lpo_split_min_train_length=2,
                                                                   lpo_split_min_validation_length=1,
                                                                   lpo_split_min_test_length=1
                                                                   ))

register_preprocessing_config_provider("games",
                                       PreprocessingConfigProvider(get_amazon_preprocessing_config,
                                                                   prefix="games",
                                                                   output_directory="./games",
                                                                   ratio_split_min_item_feedback=4,
                                                                   ratio_split_min_sequence_length=4,
                                                                   ratio_split_train_percentage=0.8,
                                                                   ratio_split_validation_percentage=0.1,
                                                                   ratio_split_test_percentage=0.1,
                                                                   ratio_split_window_markov_length=3,
                                                                   ratio_split_window_target_length=3,
                                                                   ratio_split_session_end_offset=0,
                                                                   # Leave one out split parameters
                                                                   loo_split_min_item_feedback=4,
                                                                   loo_split_min_sequence_length=4,
                                                                   # Leave percentage out split parameters
                                                                   lpo_split_min_item_feedback=4,
                                                                   lpo_split_min_sequence_length=4,
                                                                   lpo_split_train_percentage=0.8,
                                                                   lpo_split_validation_percentage=0.1,
                                                                   lpo_split_test_percentage=0.1,
                                                                   lpo_split_min_train_length=2,
                                                                   lpo_split_min_validation_length=1,
                                                                   lpo_split_min_test_length=1))


def get_steam_preprocessing_config(
        # General parameters
        output_directory: str,
        input_dir: str,
        # Ratio split parameters
        ratio_split_min_item_feedback: int,
        ratio_split_min_sequence_length: int,
        ratio_split_train_percentage: float,
        ratio_split_validation_percentage: float,
        ratio_split_test_percentage: float,
        ratio_split_window_markov_length: int,
        ratio_split_window_target_length: int,
        ratio_split_session_end_offset: int,
        # Leave one out split parameters
        loo_split_min_item_feedback: int,
        loo_split_min_sequence_length: int,
        # Leave percentage out split parameters
        lpo_split_min_item_feedback: int,
        lpo_split_min_sequence_length: int,
        lpo_split_train_percentage: float,
        lpo_split_validation_percentage: float,
        lpo_split_test_percentage: float,
        lpo_split_min_train_length: int,
        lpo_split_min_validation_length: int,
        lpo_split_min_test_length: int
) -> DatasetPreprocessingConfig:
    prefix = "steam"
    filename = "steam_reviews.json.gz"

    context = Context()
    context.set(PREFIXES_KEY, [prefix])
    context.set(DELIMITER_KEY, "\t")
    context.set(INPUT_DIR_KEY, Path(input_dir) / filename)
    context.set(OUTPUT_DIR_KEY, Path(output_directory))

    columns = [MetaInformation("username", type="str"),
               MetaInformation("product_id", type="str"),
               MetaInformation("date", type="timestamp", configs={"format": "%Y-%m-%d"}, run_tokenization=False)]

    min_item_feedback_column = "product_id"
    min_sequence_length_column = "usermname"
    session_key = ["username"]
    item_column = MetaInformation("item", column_name="product_id", type="str")

    ratio_split_action = build_ratio_split(columns, prefix, ratio_split_min_item_feedback, min_item_feedback_column,
                                           ratio_split_min_sequence_length, min_sequence_length_column,
                                           session_key, [item_column], ratio_split_train_percentage,
                                           ratio_split_validation_percentage, ratio_split_test_percentage,
                                           ratio_split_window_markov_length, ratio_split_window_target_length,
                                           ratio_split_session_end_offset)

    leave_one_out_split_action = build_leave_one_out_split(columns, prefix, loo_split_min_item_feedback,
                                                           min_item_feedback_column,
                                                           loo_split_min_sequence_length, min_sequence_length_column,
                                                           session_key, item_column, [item_column])

    leave_percentage_out_split_action = build_leave_percentage_out_split(columns, prefix, lpo_split_min_item_feedback,
                                                                         min_item_feedback_column,
                                                                         lpo_split_min_sequence_length,
                                                                         min_sequence_length_column,
                                                                         session_key, item_column, [item_column],
                                                                         lpo_split_train_percentage,
                                                                         lpo_split_validation_percentage,
                                                                         lpo_split_test_percentage,
                                                                         lpo_split_min_train_length,
                                                                         lpo_split_min_validation_length,
                                                                         lpo_split_min_test_length)

    preprocessing_actions = [ConvertToCsv(SteamConverter()),
                             ratio_split_action, leave_one_out_split_action,
                             leave_percentage_out_split_action]

    return DatasetPreprocessingConfig(prefix,
                                      "http://cseweb.ucsd.edu/~wckang/steam_reviews.json.gz",
                                      Path(output_directory),
                                      None,
                                      preprocessing_actions,
                                      context)


register_preprocessing_config_provider("steam",
                                       PreprocessingConfigProvider(get_steam_preprocessing_config,
                                                                   output_directory="./steam",
                                                                   ratio_split_min_item_feedback=4,
                                                                   ratio_split_min_sequence_length=4,
                                                                   ratio_split_train_percentage=0.8,
                                                                   ratio_split_validation_percentage=0.1,
                                                                   ratio_split_test_percentage=0.1,
                                                                   ratio_split_window_markov_length=3,
                                                                   ratio_split_window_target_length=3,
                                                                   ratio_split_session_end_offset=0,
                                                                   # Leave one out split parameters
                                                                   loo_split_min_item_feedback=4,
                                                                   loo_split_min_sequence_length=4,
                                                                   # Leave percentage out split parameters
                                                                   lpo_split_min_item_feedback=4,
                                                                   lpo_split_min_sequence_length=4,
                                                                   lpo_split_train_percentage=0.8,
                                                                   lpo_split_validation_percentage=0.1,
                                                                   lpo_split_test_percentage=0.1,
                                                                   lpo_split_min_train_length=2,
                                                                   lpo_split_min_validation_length=1,
                                                                   lpo_split_min_test_length=1
                                                                   ))


def get_yoochoose_preprocessing_config(
        # General parameters
        output_directory: str,
        input_directory: str,
        # Ratio split parameters
        ratio_split_min_item_feedback: int,
        ratio_split_min_sequence_length: int,
        ratio_split_train_percentage: float,
        ratio_split_validation_percentage: float,
        ratio_split_test_percentage: float,
        ratio_split_window_markov_length: int,
        ratio_split_window_target_length: int,
        ratio_split_session_end_offset: int,
        # Leave one out split parameters
        loo_split_min_item_feedback: int,
        loo_split_min_sequence_length: int,
        # Leave percentage out split parameters
        lpo_split_min_item_feedback: int,
        lpo_split_min_sequence_length: int,
        lpo_split_train_percentage: float,
        lpo_split_validation_percentage: float,
        lpo_split_test_percentage: float,
        lpo_split_min_train_length: int,
        lpo_split_min_validation_length: int,
        lpo_split_min_test_length: int
) -> DatasetPreprocessingConfig:
    prefix = "yoochoose"
    context = Context()
    context.set(PREFIXES_KEY, [prefix])
    context.set(DELIMITER_KEY, "\t")
    context.set(INPUT_DIR_KEY, Path(input_directory))
    context.set(OUTPUT_DIR_KEY, Path(output_directory))

    columns = [MetaInformation("SessionId", type="str"),
               MetaInformation("ItemId", type="str"),
               MetaInformation("Time", type="int", run_tokenization=False)]

    min_item_feedback_column = "ItemId"
    min_sequence_length_column = "SessionId"
    session_key = ["SessionId"]
    item_column = MetaInformation("item", column_name="ItemId", type="str")

    ratio_split_action = build_ratio_split(columns, prefix, ratio_split_min_item_feedback, min_item_feedback_column,
                                           ratio_split_min_sequence_length, min_sequence_length_column,
                                           session_key, [item_column], ratio_split_train_percentage,
                                           ratio_split_validation_percentage, ratio_split_test_percentage,
                                           ratio_split_window_markov_length, ratio_split_window_target_length,
                                           ratio_split_session_end_offset)

    leave_one_out_split_action = build_leave_one_out_split(columns, prefix, loo_split_min_item_feedback,
                                                           min_item_feedback_column,
                                                           loo_split_min_sequence_length, min_sequence_length_column,
                                                           session_key, item_column, [item_column])

    leave_percentage_out_split_action = build_leave_percentage_out_split(columns, prefix, lpo_split_min_item_feedback,
                                                                         min_item_feedback_column,
                                                                         lpo_split_min_sequence_length,
                                                                         min_sequence_length_column,
                                                                         session_key, item_column, [item_column],
                                                                         lpo_split_train_percentage,
                                                                         lpo_split_validation_percentage,
                                                                         lpo_split_test_percentage,
                                                                         lpo_split_min_train_length,
                                                                         lpo_split_min_validation_length,
                                                                         lpo_split_min_test_length)

    preprocessing_actions = [ConvertToCsv(YooChooseConverter()),
                             ratio_split_action, leave_one_out_split_action,
                             leave_percentage_out_split_action]

    return DatasetPreprocessingConfig(prefix,
                                      None,
                                      Path(output_directory),
                                      None,
                                      preprocessing_actions,
                                      context)


register_preprocessing_config_provider("yoochoose",
                                       PreprocessingConfigProvider(get_yoochoose_preprocessing_config,
                                                                   output_directory="./yoochoose",
                                                                   ratio_split_min_item_feedback=4,
                                                                   ratio_split_min_sequence_length=4,
                                                                   ratio_split_train_percentage=0.8,
                                                                   ratio_split_validation_percentage=0.1,
                                                                   ratio_split_test_percentage=0.1,
                                                                   ratio_split_window_markov_length=3,
                                                                   ratio_split_window_target_length=3,
                                                                   ratio_split_session_end_offset=0,
                                                                   # Leave one out split parameters
                                                                   loo_split_min_item_feedback=4,
                                                                   loo_split_min_sequence_length=4,
                                                                   # Leave percentage out split parameters
                                                                   lpo_split_min_item_feedback=4,
                                                                   lpo_split_min_sequence_length=4,
                                                                   lpo_split_train_percentage=0.8,
                                                                   lpo_split_validation_percentage=0.1,
                                                                   lpo_split_test_percentage=0.1,
                                                                   lpo_split_min_train_length=2,
                                                                   lpo_split_min_validation_length=1,
                                                                   lpo_split_min_test_length=1))

"""
hier müssen wir noch die Parameter ändern:
window_size setzt sich aus sequence length und target_length zusammen
min_input_length bei extractor??
außerdem bei LOO auch Sliding_window index??
"""


def get_example_preprocessing_config(
        # General parameters
        output_directory: str,
        input_file_path: str,
        # Ratio split parameters
        ratio_split_min_item_feedback: int,
        ratio_split_min_sequence_length: int,
        ratio_split_train_percentage: float,
        ratio_split_validation_percentage: float,
        ratio_split_test_percentage: float,
        ratio_split_window_markov_length: int,
        ratio_split_window_target_length: int,
        ratio_split_session_end_offset: int,
        # Leave one out split parameters
        loo_split_min_item_feedback: int,
        loo_split_min_sequence_length: int,
        # Leave percentage out split parameters
        lpo_split_min_item_feedback: int,
        lpo_split_min_sequence_length: int,
        lpo_split_train_percentage: float,
        lpo_split_validation_percentage: float,
        lpo_split_test_percentage: float,
        lpo_split_min_train_length: int,
        lpo_split_min_validation_length: int,
        lpo_split_min_test_length: int
) -> DatasetPreprocessingConfig:
    prefix = "example"
    context = Context()
    context.set(PREFIXES_KEY, [prefix])
    context.set(DELIMITER_KEY, "\t")
    context.set(OUTPUT_DIR_KEY, Path(output_directory))
    context.set(INPUT_DIR_KEY, input_file_path)

    # FIXME (AD) we're forced to set column_name because vocabulary and popularity code relies on it being set.
    columns = [MetaInformation("item_id", column_name="item_id", type="str"),
               # TODO (AD) find out why setting type to int prevents correct vocabulary creation (vocabulary is not saved with consecutive ids)
<<<<<<< HEAD
               MetaInformation("user_id", column_name="user_id", type="str"),
               MetaInformation("attr_one", column_name="attr_one", type="str"),
               MetaInformation("user_one", column_name="user_one", type="str")]
=======
               MetaInformation("user_attr", column_name="user_attr", type="str", configs={"delimiter": "|"}),
               MetaInformation("attr_one", column_name="attr_one", type="str")]
>>>>>>> 30cceda5

    min_item_feedback_column = "item_id"
    min_sequence_length_column = "session_id"
    session_key = ["session_id"]
    item_column = MetaInformation("item", column_name="item_id", type="str")

    ratio_split_action = build_ratio_split(columns, prefix, ratio_split_min_item_feedback, min_item_feedback_column,
                                           ratio_split_min_sequence_length, min_sequence_length_column,
                                           session_key, [item_column], ratio_split_train_percentage,
                                           ratio_split_validation_percentage, ratio_split_test_percentage,
                                           ratio_split_window_markov_length, ratio_split_window_target_length,
                                           ratio_split_session_end_offset)

    leave_one_out_split_action = build_leave_one_out_split(columns, prefix, loo_split_min_item_feedback,
                                                           min_item_feedback_column,
                                                           loo_split_min_sequence_length, min_sequence_length_column,
                                                           session_key, item_column, [item_column])

    leave_percentage_out_split_action = build_leave_percentage_out_split(columns, prefix, lpo_split_min_item_feedback,
                                                                         min_item_feedback_column,
                                                                         lpo_split_min_sequence_length,
                                                                         min_sequence_length_column,
                                                                         session_key, item_column, [item_column],
                                                                         lpo_split_train_percentage,
                                                                         lpo_split_validation_percentage,
                                                                         lpo_split_test_percentage,
                                                                         lpo_split_min_train_length,
                                                                         lpo_split_min_validation_length,
                                                                         lpo_split_min_test_length)

    preprocessing_actions = [ConvertToCsv(ExampleConverter()),
                             ratio_split_action, leave_one_out_split_action,
                             leave_percentage_out_split_action]

    return DatasetPreprocessingConfig(prefix,
                                      None,
                                      Path(output_directory),
                                      None,
                                      preprocessing_actions,
                                      context)


register_preprocessing_config_provider("example",
                                       PreprocessingConfigProvider(get_example_preprocessing_config,
                                                                   output_directory="./example",
                                                                   input_file_path="../tests/example_dataset/example.csv",
                                                                   ratio_split_min_item_feedback=0,
                                                                   ratio_split_min_sequence_length=3,
                                                                   ratio_split_train_percentage=0.8,
                                                                   ratio_split_validation_percentage=0.1,
                                                                   ratio_split_test_percentage=0.1,
                                                                   ratio_split_window_markov_length=2,
                                                                   ratio_split_window_target_length=1,
                                                                   ratio_split_session_end_offset=0,
                                                                   # Leave one out split parameters
                                                                   loo_split_min_item_feedback=0,
                                                                   loo_split_min_sequence_length=3,
                                                                   # Leave percentage out split parameters
                                                                   lpo_split_min_item_feedback=4,
                                                                   lpo_split_min_sequence_length=4,
                                                                   lpo_split_train_percentage=0.8,
                                                                   lpo_split_validation_percentage=0.1,
                                                                   lpo_split_test_percentage=0.1,
                                                                   lpo_split_min_train_length=2,
                                                                   lpo_split_min_validation_length=1,
                                                                   lpo_split_min_test_length=1
                                                                   ))<|MERGE_RESOLUTION|>--- conflicted
+++ resolved
@@ -685,14 +685,8 @@
     # FIXME (AD) we're forced to set column_name because vocabulary and popularity code relies on it being set.
     columns = [MetaInformation("item_id", column_name="item_id", type="str"),
                # TODO (AD) find out why setting type to int prevents correct vocabulary creation (vocabulary is not saved with consecutive ids)
-<<<<<<< HEAD
-               MetaInformation("user_id", column_name="user_id", type="str"),
-               MetaInformation("attr_one", column_name="attr_one", type="str"),
-               MetaInformation("user_one", column_name="user_one", type="str")]
-=======
                MetaInformation("user_attr", column_name="user_attr", type="str", configs={"delimiter": "|"}),
                MetaInformation("attr_one", column_name="attr_one", type="str")]
->>>>>>> 30cceda5
 
     min_item_feedback_column = "item_id"
     min_sequence_length_column = "session_id"
