--- conflicted
+++ resolved
@@ -20,11 +20,7 @@
         config = build_context.get_current_config_section()
         filter_file = config.get_or_default("file", None)
         return FilterPredictionItems(selected_items_file=filter_file)
-<<<<<<< HEAD
-    
-=======
 
->>>>>>> 268ee532
     def is_required(self, context: Context) -> bool:
         return False
 
