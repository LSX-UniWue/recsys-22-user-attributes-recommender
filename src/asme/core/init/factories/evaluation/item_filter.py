--- conflicted
+++ resolved
@@ -24,13 +24,10 @@
               ) -> FilterPredictionItems:
 
         filter_file = config.get_or_default("file", None)
-<<<<<<< HEAD
-        return FilterPredictionItems(selected_items_file=filter_file)
-=======
+
         device = context.get("module").device
         return FilterPredictionItems(selected_items_file=filter_file, device=device)
->>>>>>> 044b333d
-
+    
     def is_required(self, context: Context) -> bool:
         return False
 
