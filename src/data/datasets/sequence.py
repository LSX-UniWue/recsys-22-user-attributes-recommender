--- conflicted
+++ resolved
@@ -1,10 +1,7 @@
 import datetime
 import functools
 import io
-<<<<<<< HEAD
-=======
 import random
->>>>>>> 49dad1bc
 from typing import Dict, List, Any, Callable, Optional
 import csv
 
