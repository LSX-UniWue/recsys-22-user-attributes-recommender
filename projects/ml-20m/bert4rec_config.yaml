--- conflicted
+++ resolved
@@ -62,12 +62,8 @@
     file: /scratch/jane-doe-framework/datasets/ml-20m/vocab_title.txt
 trainer:
   checkpoint:
-<<<<<<< HEAD
-=======
     monitor: recall_at_10
->>>>>>> a0f72a8e
     save_top_k: 3
-    monitor: recall_at_10
     mode: max
   gradient_clip_val: 0.0
   default_root_dir: /scratch/jane-doe-framework/experiments/ml-20m/bert4rec
