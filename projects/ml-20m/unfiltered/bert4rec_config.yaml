parser: &parser
  item_column_name: title
loader: &loader
  batch_size: 64
  max_seq_length: 200
  num_workers: 4
datasets:
  test:
    dataset:
      csv_file: /ssd/ml-20m/ml-20m.csv
      csv_file_index: /ssd/ml-20m/ml-20m.idx
      parser: *parser
      nip_index_file: /ssd/ml-20m/test.loo.idx
    loader: *loader
  train:
    dataset:
      csv_file: /ssd/ml-20m/ml-20m.csv
      csv_file_index: /ssd/ml-20m/ml-20m.idx
      truncated_seq_index_file: /ssd/ml-20m/valid.loo.idx
      parser: *parser
    loader: *loader
  validation:
    dataset:
      csv_file: /ssd/ml-20m/ml-20m.csv
      csv_file_index: /ssd/ml-20m/ml-20m.idx
      nip_index_file: /ssd/ml-20m/valid.loo.idx
      parser: *parser
    loader: *loader
model:
  item_vocab_size: 26732
  max_seq_length: 200
  num_transformer_heads: 2
  num_transformer_layers: 2
  transformer_hidden_size: 64
  transformer_dropout: 0.2
  project_layer_type: transpose_embedding
module:
  mask_probability: 0.2
  beta_1: 0.99
  beta_2: 0.998
  learning_rate: 0.0001
  weight_decay: 0.00
  num_warmup_steps: 100
  sampled_metrics:
    sample_probability_file: /ssd/ml-20m/popularity.txt
    num_negative_samples: 100
    metrics:
      recall:
        - 1
        - 5
        - 10
  metrics:
    recall:
      - 10
tokenizer:
  special_tokens:
    pad_token: <PAD>
    mask_token: <MASK>
    unk_token: <UNK>
  vocabulary:
    delimiter: "\t"
    file: /ssd/ml-20m/vocab_title.txt
trainer:
  checkpoint:
<<<<<<< HEAD
    monitor: recall@10
=======
    monitor: recall_at_10/sampled
>>>>>>> 1fc76347
    save_top_k: 3
    mode: max
  gradient_clip_val: 0.0
  default_root_dir: /scratch/jane-doe-framework/experiments/ml-20m/bert4rec
  gpus: 8
  max_epochs: 800
  accelerator: "ddp"
  check_val_every_n_epoch: 50<|MERGE_RESOLUTION|>--- conflicted
+++ resolved
@@ -62,11 +62,7 @@
     file: /ssd/ml-20m/vocab_title.txt
 trainer:
   checkpoint:
-<<<<<<< HEAD
     monitor: recall@10
-=======
-    monitor: recall_at_10/sampled
->>>>>>> 1fc76347
     save_top_k: 3
     mode: max
   gradient_clip_val: 0.0
