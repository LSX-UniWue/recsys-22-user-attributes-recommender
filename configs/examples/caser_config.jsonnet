--- conflicted
+++ resolved
@@ -1,28 +1,16 @@
-<<<<<<< HEAD
-#local raw_dataset_path = "../tests/example_dataset/";
-local dataset_path = "/mnt/c/Users/seife/work/minor/recommender/tests/example_dataset/";
-local dataset = 'example';
-local number_of_targets = 2;
-local max_seq_length = 4;
-=======
 local base_path = "../tests/example_dataset/";
 local output_path = '/tmp/experiments/caser';
 local number_of_targets = 1;
 local seq_length = 2;
 local max_seq_length = 4;
 local dataset = 'example';
->>>>>>> 65c36030
 local metrics =  {
     mrr: [1, 3, 5],
     recall: [1, 3, 5],
     ndcg: [1, 3, 5]
 };
-<<<<<<< HEAD
-{   datamodule: {
-=======
 {
     datamodule: {
->>>>>>> 65c36030
         dataset: dataset,
         template: {
             name: "sliding_window",
@@ -31,28 +19,15 @@
             num_workers: 0,
             batch_size: 9,
             dynamic_padding: false,
-<<<<<<< HEAD
-            window_size: max_seq_length,
-            number_target_interactions: number_of_targets
-        },
-        preprocessing: {
-            output_directory: dataset_path,
-            input_file_path: "/mnt/c/Users/seife/work/minor/recommender/tests/example_dataset/example.csv"
-=======
             window_size: seq_length + number_of_targets,
             number_target_interactions: number_of_targets
         },
         preprocessing: {
->>>>>>> 65c36030
         }
     },
     templates: {
         unified_output: {
-<<<<<<< HEAD
-            path: "/tmp/experiments/caser"
-=======
             path: output_path
->>>>>>> 65c36030
         }
     },
     module: {
@@ -62,20 +37,12 @@
                 metrics: metrics
             },
             sampled: {
-<<<<<<< HEAD
-                sample_probability_file: dataset_path + "example.popularity.item_id.txt",
-=======
                 sample_probability_file: base_path + dataset + ".popularity.item_id.txt",
->>>>>>> 65c36030
                 num_negative_samples: 2,
                 metrics: metrics
             },
             fixed: {
-<<<<<<< HEAD
-                item_file: dataset_path + "example.relevant_items.item_id.txt",
-=======
                 item_file: base_path + dataset + ".relevant_items.item_id.txt",
->>>>>>> 65c36030
                 metrics: metrics
             }
         },
@@ -100,10 +67,6 @@
                     unk_token: "<UNK>"
                 },
                 vocabulary: {
-<<<<<<< HEAD
-                    file: dataset_path + "example.vocabulary.item_id.txt"
-=======
->>>>>>> 65c36030
                 }
             }
         }
