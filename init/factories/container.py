from typing import List

from init.config import Config
from init.container import Container
from init.context import Context
from init.factories.common.conditional_based_factory import ConditionalFactory
from init.factories.common.dependencies_factory import DependenciesFactory
from init.factories.data_sources.data_sources import DataSourcesFactory
from init.factories.modules.modules import GenericModuleFactory
from init.factories.tokenizer.tokenizer_factory import TokenizersFactory
from init.factories.trainer import TrainerBuilderFactory
from init.object_factory import ObjectFactory, CanBuildResult, CanBuildResultType
from models.basket.nnrec.nnrec_model import NNRecModel
from models.bert4rec.bert4rec_model import BERT4RecModel
from models.caser.caser_model import CaserModel
from models.narm.narm_model import NarmModel
from models.rnn.rnn_model import RNNModel
from models.sasrec.sas_rec_model import SASRecModel
from models.kebert4rec.kebert4rec_model import KeBERT4RecModel
<<<<<<< HEAD
from modules import BERT4RecModule, CaserModule, SASRecModule, KeBERT4RecModule
from modules import BERT4RecModule, CaserModule, SASRecModule
from modules.baselines.bpr_module import BprModule
from modules.baselines.markov_module import MarkovModule
from modules.baselines.pop_module import PopModule
from modules.baselines.session_pop_module import SessionPopModule
=======
from models.hgn.hgn_model import HGNModel
from modules import BERT4RecModule, CaserModule, SASRecModule, KeBERT4RecModule, HGNModule
>>>>>>> dd80d8c4
from modules.basket.dream_module import DreamModule
from modules.basket.nnrec_module import NNRecModule
from modules.narm_module import NarmModule
from modules.rnn_module import RNNModule


class ContainerFactory(ObjectFactory):
    def __init__(self):
        super(ContainerFactory, self).__init__()
        self.tokenizers_factory = TokenizersFactory()
        self.dependencies = DependenciesFactory(
            [
                ConditionalFactory('type', {'kebert4rec': GenericModuleFactory(KeBERT4RecModule, KeBERT4RecModel),
                                            'bert4rec': GenericModuleFactory(BERT4RecModule, BERT4RecModel),
                                            'caser': GenericModuleFactory(CaserModule, CaserModel),
                                            'narm': GenericModuleFactory(NarmModule, NarmModel),
                                            'sasrec': GenericModuleFactory(SASRecModule, SASRecModel),
                                            'rnn': GenericModuleFactory(RNNModule, RNNModel),
                                            'hgn': GenericModuleFactory(HGNModule, HGNModel),
                                            'dream': GenericModuleFactory(DreamModule, RNNModel),
                                            'nnrec': GenericModuleFactory(NNRecModule, NNRecModel),
                                            'pop': GenericModuleFactory(PopModule, None),
                                            'session_pop': GenericModuleFactory(SessionPopModule, None),
                                            'markov': GenericModuleFactory(MarkovModule, None),
                                            'bpr' : GenericModuleFactory(BprModule, None),},
                                   config_key='module',
                                   config_path=['module']),


                DataSourcesFactory(),
                TrainerBuilderFactory()
            ]
        )

    def can_build(self,
                  config: Config,
                  context: Context
                  ) -> CanBuildResult:
        tokenizer_config = config.get_config(self.tokenizers_factory.config_path())
        can_build_result = self.tokenizers_factory.can_build(tokenizer_config, context)

        if can_build_result.type != CanBuildResultType.CAN_BUILD:
            return can_build_result

        can_build_result = self.dependencies.can_build(config, context)

        if can_build_result.type != CanBuildResultType.CAN_BUILD:
            return can_build_result

        return CanBuildResult(CanBuildResultType.CAN_BUILD)

    def build(self,
              config: Config,
              context: Context
              ) -> Container:
        # we need the tokenizers in the context because many objects have dependencies
        tokenizers_config = config.get_config(self.tokenizers_factory.config_path())

        tokenizers = self.tokenizers_factory.build(tokenizers_config, context)

        for key, tokenizer in tokenizers.items():
            path = list(tokenizers_config.base_path)
            path.append(key)
            context.set(path, tokenizer)

        all_dependencies = self.dependencies.build(config, context)

        for key, object in all_dependencies.items():
            if isinstance(object, dict):
                for section, o in object.items():
                    context.set([key, section], o)
            else:
                context.set(key, object)

        return Container(context.as_dict())

    def is_required(self, context: Context) -> bool:
        return True

    def config_path(self) -> List[str]:
        return []

    def config_key(self) -> str:
        return ""<|MERGE_RESOLUTION|>--- conflicted
+++ resolved
@@ -17,17 +17,12 @@
 from models.rnn.rnn_model import RNNModel
 from models.sasrec.sas_rec_model import SASRecModel
 from models.kebert4rec.kebert4rec_model import KeBERT4RecModel
-<<<<<<< HEAD
-from modules import BERT4RecModule, CaserModule, SASRecModule, KeBERT4RecModule
-from modules import BERT4RecModule, CaserModule, SASRecModule
+from models.hgn.hgn_model import HGNModel
+from modules import BERT4RecModule, CaserModule, SASRecModule, KeBERT4RecModule, HGNModule
 from modules.baselines.bpr_module import BprModule
 from modules.baselines.markov_module import MarkovModule
 from modules.baselines.pop_module import PopModule
 from modules.baselines.session_pop_module import SessionPopModule
-=======
-from models.hgn.hgn_model import HGNModel
-from modules import BERT4RecModule, CaserModule, SASRecModule, KeBERT4RecModule, HGNModule
->>>>>>> dd80d8c4
 from modules.basket.dream_module import DreamModule
 from modules.basket.nnrec_module import NNRecModule
 from modules.narm_module import NarmModule
@@ -55,8 +50,6 @@
                                             'bpr' : GenericModuleFactory(BprModule, None),},
                                    config_key='module',
                                    config_path=['module']),
-
-
                 DataSourcesFactory(),
                 TrainerBuilderFactory()
             ]
